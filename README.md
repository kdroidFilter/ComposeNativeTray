# 🛠️ Compose Native Tray

<p align="center">
  <img src="screenshots/logo.png" alt="logo">
</p>
<p align="center">
  <a href="https://central.sonatype.com/artifact/io.github.kdroidfilter/composenativetray"><img src="https://img.shields.io/maven-central/v/io.github.kdroidfilter/composenativetray" alt="Maven Central"></a>
  <a href="https://opensource.org/licenses/MIT"><img src="https://img.shields.io/badge/License-MIT-yellow.svg" alt="License: MIT"></a>
  <a href="https://github.com/kdroidFilter/ComposeNativeTray"><img src="https://img.shields.io/badge/Platform-Linux%20%7C%20Windows%20%7C%20macOS-lightgrey.svg" alt="Platform"></a>
  <a href="https://github.com/kdroidFilter/ComposeNativeTray/commits/main"><img src="https://img.shields.io/github/last-commit/kdroidFilter/ComposeNativeTray" alt="Last Commit"></a>
  <a href="https://kdroidfilter.github.io/ComposeNativeTray/"><img src="https://img.shields.io/badge/docs-Dokka-blue.svg" alt="Documentation"></a>
  <a href="https://github.com/kdroidFilter/ComposeNativeTray/issues"><img src="https://img.shields.io/badge/contributions-welcome-brightgreen.svg" alt="Contributions Welcome"></a>
  <a href="https://github.com/kdroidFilter/ComposeNativeTray/actions"><img src="https://img.shields.io/badge/build-passing-brightgreen.svg" alt="Build Passing"></a>
</p>
<<<<<<< HEAD
**Compose Native Tray** is a Kotlin library that provides a simple way to create system tray applications with native support for Linux, Windows, and macOS. This library was created to address several issues with the Compose for Desktop tray, including poor HDPI support on Windows and Linux, as well as the outdated appearance of the tray on Linux, which resembled Windows 95. In addition to these fixes, ComposeTray also adds support for checkable items, dividers, submenus, and even nested submenus, offering a more feature-rich and modern solution. The Linux implementation uses GTK, while macOS uses AWT, and the Windows implementation is based on native system calls. Additionally, it allows you to enable or disable individual tray items dynamically. This library allows you to add a system tray icon, tooltip, and menu with various options in a Kotlin DSL-style syntax.


## ✨ Features

- Cross-platform support for Linux, Windows, and macOS.
- DSL-style syntax to define tray menus with ease.
- Supports standard items, submenus, dividers, and checkable items.
- Ability to enable/disable menu items dynamically.
- Corrects issues with the [Compose for Desktop tray](https://github.com/JetBrains/compose-multiplatform/blob/master/tutorials/Tray_Notifications_MenuBar_new), particularly HDPI support on Windows and Linux.
- Improves the appearance of the tray on Linux, which previously resembled Windows 95.
- Adds support for checkable items, dividers, and submenus, including nested submenus.
- Supports primary action for Windows, macOS, and Linux.
  - On Windows ans macOS, the primary action is triggered by a left-click on the tray icon.
  - On Linux, due to the limitations of `libappindicator`, the primary action creates an item at the top of the context menu (with a customizable label). If the context menu is empty, the library uses `gtkstatusicon` to capture the primary action without needing to add an item to the context menu. see #210
- **Single Instance Management**: Ensures that only one instance of the application can run at a time and allows restoring focus to the running instance when another instance is attempted.
- **Tray Position Detection**: Allows determining the position of the system tray, which helps in positioning related windows appropriately.
- **Compose Recomposition Support**: The tray supports Compose recomposition, making it possible to dynamically show or hide the tray icon, for example:
=======

## 📖 Introduction

**Compose Native Tray** is a modern Kotlin library for creating applications with system tray icons, offering native support for Linux, Windows, and macOS. It uses an intuitive Kotlin DSL syntax and fixes issues with the standard Compose for Desktop solution.
>>>>>>> 3e2ecf06

<p align="center">
  <img src="screenshots/demo.gif" alt="demo">
</p>

## 📑 Table of Contents

- [📖 Introduction](#-introduction)
- [🎯 Why Compose Native Tray?](#-why-compose-native-tray)
- [📸 Preview](#-preview)
- [⚡ Installation](#-installation)
- [🚀 Quick Start](#-quick-start)
- [📚 Usage Guide](#-usage-guide)
  - [🎨 Creating the System Tray Icon](#-creating-the-system-tray-icon)
  - [🖱️ Primary Action](#️-primary-action)
  - [📋 Building the Menu](#-building-the-menu)
  - [Icons with painterResource](#icons-with-painterresource)
- [🔧 Advanced Features](#-advanced-features)
  - [🔄 Fully Reactive System Menu](#-fully-reactive-system-menu)
  - [🔒 Single Instance Management](#-single-instance-management)
  - [📍 Position Detection](#-position-detection)
  - [🌓 Dark Mode Detection](#-dark-mode-detection)
  - [🎨 Icon Rendering Customization](#-icon-rendering-customization)
- [⚠️ Platform-Specific Notes](#️-platform-specific-notes)
  - [Icon Limitations](#icon-limitations)
  - [Theme Behavior](#theme-behavior)
- [📄 License](#-license)
- [🤝 Contribution](#-contribution)
- [👨‍💻 Author](#-author)

## 🎯 Why Compose Native Tray?

This library was created to solve several limitations of the standard Compose for Desktop solution:
- ✅ **Improved HDPI support** on Windows and Linux
- ✅ **Modern appearance** on Linux (no more Windows 95 look!)
- ✅ **Extended features**: checkable items, nested submenus, separators
- ✅ **Native primary action**: left-click on Windows/macOS, single-click (KDE) or double-click (GNOME) on Linux
- ✅ **Full Compose recomposition support**: fully reactive icon and menu, allowing dynamic updates of items, their states, and visibility

## 📸 Preview

<table>
  <tr>
    <td><img src="screenshots/windows.png" alt="Windows" /><br /><center>Windows</center></td>
    <td><img src="screenshots/mac.png" alt="macOS" /><br /><center>macOS</center></td>
  </tr>
  <tr>
    <td><img src="screenshots/gnome.png" alt="Ubuntu GNOME" /><br /><center>Ubuntu GNOME</center></td>
    <td><img src="screenshots/kde.png" alt="Ubuntu KDE" /><br /><center>Ubuntu KDE</center></td>
  </tr>
</table>

## ⚡ Installation

Add the dependency to your `build.gradle.kts`:

```kotlin
dependencies {
  implementation("io.github.kdroidfilter:composenativetray:<version>")
}
```

## 🚀 Quick Start

Minimal example to create a system tray icon with menu:

```kotlin
application {
  Tray(
    icon = Icons.Default.Favorite,
    tooltip = "My Application"
  ) {
    Item(label = "Settings") {
      println("Settings opened")
    }
    
    Divider()
    
    Item(label = "Exit") {
      exitProcess(0)
    }
  }
}
```

> **💡 Recommendation**: It is highly recommended to check out the demo examples in the project's `demo` directory. These examples showcase various implementation patterns and features that will help you better understand how to use the library effectively.

## 📚 Usage Guide

### 🎨 Creating the System Tray Icon

#### Option 1: Using an ImageVector
```kotlin
Tray(
  icon = Icons.Default.Favorite,
  tint = null,  // Optional: if null, the tint automatically adapts (white in dark mode, black in light mode) according to the isMenuBarInDarkMode() API
  tooltip = "My Application"
) { /* menu */ }
```

#### Option 2: Using a Painter
```kotlin
Tray(
  icon = painterResource(Res.drawable.myIcon),
  tooltip = "My Application"
) { /* menu */ }
```

#### Option 3: Using a Custom Composable
```kotlin
Tray(
  iconContent = {
    Canvas(modifier = Modifier.fillMaxSize()) { // Important to use fillMaxSize()!
      // A simple red circle as an icon
      drawCircle(
        color = Color.Red,
        radius = size.minDimension / 2,
        center = center
      )
    }
  },
  tooltip = "My Application"
) { /* menu */ }
```

> **⚠️ Important**: Always use `Modifier.fillMaxSize()` with `iconContent` for proper icon rendering.

#### Option 4: Platform-Specific Icons

This approach allows respecting the design conventions of each platform:
- **Windows**: Traditionally uses colored icons in the system tray
- **macOS/Linux**: Prefer monochrome icons that automatically adapt to the theme

```kotlin
val windowsIcon = painterResource(Res.drawable.myIcon)
val macLinuxIcon = Icons.Default.Favorite

Tray(
  windowsIcon = windowsIcon,      // Windows: full colored icon
  macLinuxIcon = macLinuxIcon,    // macOS/Linux: adaptive icon
  tooltip = "My Application"
) { /* menu */ }
```

> **💡 Note**: If no tint is specified, ImageVectors are automatically tinted white (dark mode) or black (light mode) based on the theme.

### 🖱️ Primary Action

Define an action for clicking on the icon. The behavior varies by platform:
- **Windows/macOS**: Left-click on the icon (native implementation for macOS)
- **Linux**: Single-click on KDE or double-click on GNOME (implementation via DBus)

```kotlin
Tray(
  icon = Icons.Default.Favorite,
  tooltip = "My Application",
  primaryAction = {
    println("Icon clicked!")
    // Open a window, display a menu, etc.
  }
) { /* menu */ }
```

### 📋 Building the Menu

> **Important note**: It's not mandatory to create a context menu. You can use only an icon in the tray with a primary action (left-click) to restore your application, as shown in the `DemoWithoutContextMenu.kt` example. This minimalist approach is perfect for simple applications that only need a restore function.

The menu uses an intuitive DSL syntax with several types of elements:

```kotlin
Tray(/* configuration */) {
  // Simple item with icon
  Item(label = "Open", icon = Icons.Default.OpenInNew) {
    // Click action
  }
  
  // Item with custom icon via iconContent
  Item(
    label = "Custom",
    iconContent = {
      Icon(
        Icons.Default.Star,
        contentDescription = null,
        tint = Color.Yellow,
        modifier = Modifier.fillMaxSize() // Important!
      )
    }
  ) { }
  
  // Checkable item
  CheckableItem(
    label = "Dark Mode",
    icon = Icons.Default.DarkMode,
    checked = isDarkMode,
    onCheckedChange = { isDarkMode = it }
  )
  
  // Submenu
  SubMenu(label = "Options", icon = Icons.Default.Settings) {
    Item(label = "Option 1") { }
    Item(label = "Option 2") { }
    
    // Nested submenus supported!
    SubMenu(label = "Advanced") {
      Item(label = "Advanced Option") { }
    }
  }
  
  // Visual separator
  Divider()
  
  // Disabled item - the isEnabled property controls whether the item can be clicked
  Item(label = "Version 1.0.0", isEnabled = false)
  
  // Enabled item (isEnabled is true by default)
  Item(label = "Help", isEnabled = true) {
    // This action will be executed when clicked
  }
  
  // Exit properly
  Item(label = "Exit") {
    dispose()  // Removes the system tray icon
    exitProcess(0)
  }
}
```

### Icons with painterResource
When using `painterResource` with menu items, declare it in the composable context:

```kotlin
application {
  val advancedIcon = painterResource(Res.drawable.advanced) // ✅ Correct
  
  Tray(/* config */) {
    SubMenu(
      label = "Advanced",
      icon = advancedIcon  // Use the variable
    ) { /* items */ }
  }
}
```

## 🔧 Advanced Features

### 🔄 Fully Reactive System Menu

The library supports Compose recomposition for all aspects of the system menu:

```kotlin
// Example 1: Dynamic display/hiding of the icon
var isWindowVisible by remember { mutableStateOf(true) }

// The icon only appears when the window is hidden
if (!isWindowVisible) {
  Tray(
    icon = Icons.Default.Favorite,
    tooltip = "Click to restore"
  ) {
    Item(label = "Restore") {
      isWindowVisible = true
    }
  }
}

// Example 2: Fully reactive menu
application {
  var darkMode by remember { mutableStateOf(false) }
  var showAdvancedOptions by remember { mutableStateOf(false) }
  var notificationsEnabled by remember { mutableStateOf(true) }
  var isConfigAvailable by remember { mutableStateOf(false) }

  Tray(
    // The icon changes based on the mode
    icon = if (darkMode) Icons.Default.DarkMode else Icons.Default.LightMode,
    tooltip = "My Application"
  ) {
    // Item with reactive label and icon
    Item(
      label = if (darkMode) "Switch to Light Mode" else "Switch to Dark Mode",
      icon = if (darkMode) Icons.Default.LightMode else Icons.Default.DarkMode
    ) {
      darkMode = !darkMode
    }

    // Reactive checkable item
    CheckableItem(
      label = "Notifications",
      checked = notificationsEnabled,
      onCheckedChange = { notificationsEnabled = it }
    )

    // Conditional display of items
    if (showAdvancedOptions) {
      Divider()

      SubMenu(label = "Advanced Options") {
        // Item with dynamically changing isEnabled property
        Item(
          label = "Configuration", 
          isEnabled = isConfigAvailable
        ) { /* action */ }
        
        // This item enables the Configuration option when clicked
        Item(label = "Check Configuration Availability") { 
          isConfigAvailable = true 
        }
        
        Item(label = "Diagnostics") { /* action */ }
      }
    }

    Divider()

    // Visibility control
    Item(
      label = if (showAdvancedOptions) "Hide Advanced Options" else "Show Advanced Options"
    ) {
      showAdvancedOptions = !showAdvancedOptions
    }
  }
}
```

All menu properties (icon, labels, states, item visibility) are reactive and update automatically when application states change, without requiring manual recreation of the menu.

### 🔒 Single Instance Management

Prevent multiple instances of your application:

The single instance manager combined with the primary action (left-click) is particularly useful for restoring a minimized application in the tray rather than opening a new instance. This improves the user experience by:
- Avoiding resource duplication and confusion with multiple windows
- Preserving the current state of the application during restoration
- Offering behavior similar to native system applications

Implementation example with `SingleInstanceManager`:

```kotlin
var isWindowVisible by remember { mutableStateOf(true) }

val isSingleInstance = SingleInstanceManager.isSingleInstance(
  onRestoreRequest = {
    isWindowVisible = true  // Restore the existing window
  }
)

if (!isSingleInstance) {
  exitApplication()
  return@application
}
```

#### Custom Configuration

For finer control, configure the `SingleInstanceManager`:

```kotlin
SingleInstanceManager.configuration = Configuration(
  lockFilesDir = Paths.get("path/to/your/app/data/dir/single_instance_manager"),
  appIdentifier = "app_id"
)
```

This allows limiting the scope of the single instance to a specific directory or identifying different versions of your application.

### 📍 Position Detection

Precisely position your windows relative to the system tray icon:

```kotlin
val windowWidth = 800
val windowHeight = 600
val windowPosition = getTrayWindowPosition(windowWidth, windowHeight)

Window(
  state = rememberWindowState(
    width = windowWidth.dp,
    height = windowHeight.dp,
    position = windowPosition
  )
) { /* content */ }
```

**Implementation Details:**
- **Windows**: Uses the Windows native API to get the exact position
- **macOS**: Uses the Cocoa API for the position in the menu bar
- **Linux**: Captures coordinates when clicking on the icon

The window is automatically horizontally centered on the icon and vertically positioned based on whether the system tray is at the top or bottom of the screen.

### 🌓 Dark Mode Detection

Automatically adapt your icons to the theme:

```kotlin
val isMenuBarDark = isMenuBarInDarkMode()

Tray(
  iconContent = {
    Icon(
      Icons.Default.Favorite,
      contentDescription = "",
      tint = if (isMenuBarDark) Color.White else Color.Black,
      modifier = Modifier.fillMaxSize()
    )
  },
  tooltip = "My Application"
) { /* menu */ }
```

**Platform Behavior:**
- **macOS**: The menu bar depends on the wallpaper, not the system theme
- **Windows**: Follows the system theme
- **Linux**: GNOME/XFCE/CINNAMON/MATE always dark, KDE follows the theme

> **💡 macOS Note**: The system tray icon follows the menu bar color (based on the wallpaper), but the menu item icons follow the system theme.

### 🎨 Icon Rendering Customization

Two options for customizing rendering:

```kotlin
// Option 1: Optimized for the current OS
Tray(
  icon = Icons.Default.Favorite,
  iconRenderProperties = IconRenderProperties.forCurrentOperatingSystem(
    sceneWidth = 192,    // Compose scene width
    sceneHeight = 192,   // Compose scene height
    density = Density(2f) // Rendering density
  )
) { /* menu */ }

// Option 2: Without forced scaling
Tray(
  icon = Icons.Default.Favorite,
  iconRenderProperties = IconRenderProperties.withoutScalingAndAliasing(
    sceneWidth = 192,
    sceneHeight = 192,
    density = Density(2f)
  )
) { /* menu */ }
```

By default, icons are optimized by OS: 32x32px (Windows), 44x44px (macOS), 24x24px (Linux).

## ⚠️ Platform-Specific Notes

### Icon Limitations
- **GNOME**: Icons don't display in submenus
- **Windows**: Checkable items with icons don't display the check indicator

### Theme Behavior
- **macOS**: The menu bar color depends on the wallpaper, not the system theme
- **Windows**: Follows the system theme
- **Linux**: Varies by desktop environment (GNOME/KDE/etc.)

## 📄 License

This library is licensed under the MIT License. The Linux module uses LGPL v2.1.

## 🤝 Contribution

Contributions are welcome! Feel free to:
- Report bugs via issues
- Propose new features
- Submit pull requests
- Share your projects using this library

## 👨‍💻 Author

Developed and maintained by **Elie Gambache** with the goal of providing a modern, cross-platform solution for system tray icons in Kotlin.<|MERGE_RESOLUTION|>--- conflicted
+++ resolved
@@ -12,31 +12,10 @@
   <a href="https://github.com/kdroidFilter/ComposeNativeTray/issues"><img src="https://img.shields.io/badge/contributions-welcome-brightgreen.svg" alt="Contributions Welcome"></a>
   <a href="https://github.com/kdroidFilter/ComposeNativeTray/actions"><img src="https://img.shields.io/badge/build-passing-brightgreen.svg" alt="Build Passing"></a>
 </p>
-<<<<<<< HEAD
-**Compose Native Tray** is a Kotlin library that provides a simple way to create system tray applications with native support for Linux, Windows, and macOS. This library was created to address several issues with the Compose for Desktop tray, including poor HDPI support on Windows and Linux, as well as the outdated appearance of the tray on Linux, which resembled Windows 95. In addition to these fixes, ComposeTray also adds support for checkable items, dividers, submenus, and even nested submenus, offering a more feature-rich and modern solution. The Linux implementation uses GTK, while macOS uses AWT, and the Windows implementation is based on native system calls. Additionally, it allows you to enable or disable individual tray items dynamically. This library allows you to add a system tray icon, tooltip, and menu with various options in a Kotlin DSL-style syntax.
-
-
-## ✨ Features
-
-- Cross-platform support for Linux, Windows, and macOS.
-- DSL-style syntax to define tray menus with ease.
-- Supports standard items, submenus, dividers, and checkable items.
-- Ability to enable/disable menu items dynamically.
-- Corrects issues with the [Compose for Desktop tray](https://github.com/JetBrains/compose-multiplatform/blob/master/tutorials/Tray_Notifications_MenuBar_new), particularly HDPI support on Windows and Linux.
-- Improves the appearance of the tray on Linux, which previously resembled Windows 95.
-- Adds support for checkable items, dividers, and submenus, including nested submenus.
-- Supports primary action for Windows, macOS, and Linux.
-  - On Windows ans macOS, the primary action is triggered by a left-click on the tray icon.
-  - On Linux, due to the limitations of `libappindicator`, the primary action creates an item at the top of the context menu (with a customizable label). If the context menu is empty, the library uses `gtkstatusicon` to capture the primary action without needing to add an item to the context menu. see #210
-- **Single Instance Management**: Ensures that only one instance of the application can run at a time and allows restoring focus to the running instance when another instance is attempted.
-- **Tray Position Detection**: Allows determining the position of the system tray, which helps in positioning related windows appropriately.
-- **Compose Recomposition Support**: The tray supports Compose recomposition, making it possible to dynamically show or hide the tray icon, for example:
-=======
 
 ## 📖 Introduction
 
 **Compose Native Tray** is a modern Kotlin library for creating applications with system tray icons, offering native support for Linux, Windows, and macOS. It uses an intuitive Kotlin DSL syntax and fixes issues with the standard Compose for Desktop solution.
->>>>>>> 3e2ecf06
 
 <p align="center">
   <img src="screenshots/demo.gif" alt="demo">
