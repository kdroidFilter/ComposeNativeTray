--- conflicted
+++ resolved
@@ -15,9 +15,8 @@
 
 ## 📖 Introduction
 
-<<<<<<< HEAD
 **Compose Native Tray** is a modern Kotlin library for creating applications with system tray icons, offering native support for Linux, Windows, and macOS. It uses an intuitive Kotlin DSL syntax and fixes issues with the standard Compose for Desktop solution.
-=======
+
 ## ✨ Features
 
 - Cross-platform support for Linux, Windows, and macOS.
@@ -28,12 +27,11 @@
 - Improves the appearance of the tray on Linux, which previously resembled Windows 95.
 - Adds support for checkable items, dividers, and submenus, including nested submenus.
 - Supports primary action for Windows, macOS, and Linux.
-  - On Windows ans macOS, the primary action is triggered by a left-click on the tray icon.
+  - On Windows and macOS, the primary action is triggered by a left-click on the tray icon.
   - On Linux, on GNOME the primary action is triggered by a double left-click on the tray icon, while on the majority of other environments, primarily KDE Plasma, it is triggered by a single left-click, similar to Windows and macOS.
 - **Single Instance Management**: Ensures that only one instance of the application can run at a time and allows restoring focus to the running instance when another instance is attempted.
 - **Tray Position Detection**: Allows determining the position of the system tray, which helps in positioning related windows appropriately.
 - **Compose Recomposition Support**: The tray supports Compose recomposition, making it possible to dynamically show or hide the tray icon, for example:
->>>>>>> afbde86e
 
 <p align="center">
   <img src="screenshots/demo.gif" alt="demo">
