package com.kdroid.composetray.lib.linux

import com.sun.jna.*
import java.io.File
import java.io.IOException
import java.nio.file.Files
import java.nio.file.Path
import java.nio.file.StandardCopyOption

// JNA Interface for sni_wrapper library
interface SNIWrapper : Library {
    companion object {
        /**
         * Robust native library loading strategy to work with packagers like Conveyor.
         *
         * Resolution order (Linux):
<<<<<<< HEAD
         * 1) System property override with absolute path:
         *    -Dcomposetray.native.lib=/abs/path/libtray.so
         * 2) System property pointing to a directory containing the library:
         *    -Dcomposetray.native.lib.path=/abs/dir  (expects libtray.so inside)
         * 3) System.loadLibrary("tray") so that external extractors (e.g. Conveyor
         *    app.jvm.extract-native-libraries=true) can provide the library in the
         *    JVM library path.
         * 4) Fallback to JNA resource/classpath discovery Native.load("tray").
         */
=======
         * 1) System.loadLibrary("tray") - FIRST to support external extractors like Conveyor
         *    (app.jvm.extract-native-libraries=true) that provide the library in JVM library path
         * 2) System property override with absolute path:
         *    -Dcomposetray.native.lib=/abs/path/libtray.so
         * 3) System property pointing to a directory containing the library:
         *    -Dcomposetray.native.lib.path=/abs/dir  (expects libtray.so inside)
         * 4) Fallback to JNA resource/classpath discovery Native.load("tray")
         */
        private fun tryLoadViaSystemLibrary(): Boolean = try {
            System.loadLibrary("tray")
            true
        } catch (_: Throwable) {
            false
        }

>>>>>>> d4332a9e
        private fun tryLoadViaSystemProperties(): Boolean {
            val explicitFile = System.getProperty("composetray.native.lib")?.trim()?.takeIf { it.isNotEmpty() }
            if (!explicitFile.isNullOrEmpty()) {
                val f = File(explicitFile)
                if (f.isFile && f.canRead()) {
                    try {
                        System.load(f.absolutePath)
                        return true
                    } catch (_: Throwable) {
                        // continue to other strategies
                    }
                }
            }
            val dir = System.getProperty("composetray.native.lib.path")?.trim()?.takeIf { it.isNotEmpty() }
            if (!dir.isNullOrEmpty()) {
                val candidate = File(dir, System.mapLibraryName("tray"))
                if (candidate.isFile && candidate.canRead()) {
                    try {
                        System.load(candidate.absolutePath)
                        return true
                    } catch (_: Throwable) {
                        // continue
                    }
                }
            }
            return false
        }

<<<<<<< HEAD
        private fun tryLoadViaSystemLibrary(): Boolean = try {
            System.loadLibrary("tray")
            true
        } catch (_: Throwable) { false }

=======
>>>>>>> d4332a9e
        private fun isLinux(): Boolean = System.getProperty("os.name")?.lowercase()?.contains("linux") == true

        private fun archFolder(): String {
            val arch = System.getProperty("os.arch")?.lowercase() ?: ""
            return when {
                arch.contains("x86_64") || arch.contains("amd64") -> "linux-x86-64"
                else -> "linux-x86-64" // default for now; extend when adding more
            }
        }

        private fun extractResourceToDir(resourcePath: String, targetDir: Path): Path? {
            val url = SNIWrapper::class.java.classLoader.getResource(resourcePath) ?: return null
            val fileName = File(resourcePath).name
            val target = targetDir.resolve(fileName)
            try {
                url.openStream().use { input ->
                    Files.createDirectories(targetDir)
                    Files.copy(input, target, StandardCopyOption.REPLACE_EXISTING)
                }
                // ensure readable/executable for loader
                target.toFile().setReadable(true, false)
                target.toFile().setExecutable(true, false)
                return target
            } catch (_: IOException) {
                return null
            }
        }

<<<<<<< HEAD
        private fun preloadLinuxDependencies() {
            if (!isLinux()) return
            val tmpBase = Files.createTempDirectory("composetray-natives-")
            // Attempt to extract versioned first, then soname link
            val base = "${archFolder()}"
            val candidates = listOf(
                "$base/libdbusmenu-qt5.so.2.6.0",
                "$base/libdbusmenu-qt5.so.2"
            )
            var loaded = false
            for (res in candidates) {
                val p = extractResourceToDir(res, tmpBase)
                if (p != null && p.toFile().exists()) {
                    try {
                        System.load(p.toAbsolutePath().toString())
                        loaded = true
                        break
                    } catch (_: Throwable) {
                        // try next
                    }
                }
            }
            if (!loaded) {
                // If extraction failed or not packaged, continue without preloading
            } else {
                // Make JNA search path include temp dir so that transitive loads can find siblings
                try {
                    NativeLibrary.addSearchPath("tray", tmpBase.toAbsolutePath().toString())
                } catch (_: Throwable) {
                    // ignore
                }
            }
        }

        val INSTANCE: SNIWrapper = run {
            // Preload Linux-only dependencies bundled in resources
            preloadLinuxDependencies()

            // 1) Property overrides
            if (!tryLoadViaSystemProperties()) {
                // 2) System library path
                tryLoadViaSystemLibrary()
            }
            // 3) Always let JNA resolve as well (will succeed if already loaded)
            Native.load("tray", SNIWrapper::class.java) as SNIWrapper
=======
        val INSTANCE: SNIWrapper = run {
            var loaded = false

            // 1) FIRST try System.loadLibrary - this supports Conveyor and standard JVM library paths
            if (tryLoadViaSystemLibrary()) {
                loaded = true
                println("Loaded libtray via System.loadLibrary")
            }

            // 2) If not loaded, try property overrides
            if (!loaded && tryLoadViaSystemProperties()) {
                loaded = true
                println("Loaded libtray via system properties")
            }

            // 3) Always call JNA's Native.load as final step
            // If library was already loaded above, JNA will detect this and just create the proxy
            // If not loaded yet, JNA will try to load from resources/classpath
            try {
                Native.load("tray", SNIWrapper::class.java) as SNIWrapper
            } catch (e: UnsatisfiedLinkError) {
                // If we thought we loaded it but JNA can't create proxy, provide helpful error
                if (loaded) {
                    throw UnsatisfiedLinkError(
                        "Library was loaded via System.loadLibrary or properties but JNA couldn't create proxy. " +
                                "This might indicate a version mismatch or architecture incompatibility: ${e.message}"
                    )
                } else {
                    throw e
                }
            }
>>>>>>> d4332a9e
        }
    }

    // Callback interfaces
    interface ActivateCallback : Callback {
        fun invoke(x: Int, y: Int, data: Pointer?)
    }

    interface SecondaryActivateCallback : Callback {
        fun invoke(x: Int, y: Int, data: Pointer?)
    }

    interface ScrollCallback : Callback {
        fun invoke(delta: Int, orientation: Int, data: Pointer?)
    }

    interface ActionCallback : Callback {
        fun invoke(data: Pointer?)
    }

    // System tray initialization and cleanup
    fun init_tray_system(): Int
    fun shutdown_tray_system()

    // Tray creation and destruction
    fun create_tray(id: String?): Pointer?
    fun destroy_handle(handle: Pointer?)

    // Tray property setters
    fun set_title(handle: Pointer?, title: String?)
    fun set_status(handle: Pointer?, status: String?)
    fun set_icon_by_name(handle: Pointer?, name: String?)
    fun set_icon_by_path(handle: Pointer?, path: String?)
    fun update_icon_by_path(handle: Pointer?, path: String?)
    fun set_tooltip_title(handle: Pointer?, title: String?)
    fun set_tooltip_subtitle(handle: Pointer?, subTitle: String?)

    // Menu creation and management
    fun create_menu(): Pointer?
    fun destroy_menu(menu_handle: Pointer?)
    fun set_context_menu(handle: Pointer?, menu: Pointer?)
    fun add_menu_action(menu_handle: Pointer?, text: String?, cb: ActionCallback?, data: Pointer?): Pointer?
    fun add_disabled_menu_action(menu_handle: Pointer?, text: String?, cb: ActionCallback?, data: Pointer?): Pointer?
    fun add_checkable_menu_action(menu_handle: Pointer?, text: String?, checked: Int, cb: ActionCallback?, data: Pointer?): Pointer?    fun add_menu_separator(menu_handle: Pointer?)
    fun create_submenu(menu_handle: Pointer?, text: String?): Pointer?
    fun set_menu_item_text(menu_item_handle: Pointer?, text: String?)
    fun set_menu_item_enabled(menu_item_handle: Pointer?, enabled: Int)
    fun set_menu_item_checked(menu_item_handle: Pointer?, checked: Int): Int
    fun remove_menu_item(menu_handle: Pointer?, menu_item_handle: Pointer?)
    fun set_menu_item_icon(menu_item_handle: Pointer?, icon_path_or_name: String?)
    fun set_submenu_icon(submenu_handle: Pointer?, icon_path_or_name: String?)
    fun tray_update(handle: Pointer?)

    fun clear_menu(menu_handle: Pointer?)

    // Tray event callbacks
    fun set_activate_callback(handle: Pointer?, cb: ActivateCallback?, data: Pointer?)
    fun set_secondary_activate_callback(handle: Pointer?, cb: SecondaryActivateCallback?, data: Pointer?)
    fun set_scroll_callback(handle: Pointer?, cb: ScrollCallback?, data: Pointer?)

    // Notifications
    fun show_notification(handle: Pointer?, title: String?, msg: String?, iconName: String?, secs: Int)

    // Event loop management
    fun sni_exec(): Int
    fun sni_process_events()
    fun sni_stop_exec()

    //Debug mode management
    fun sni_set_debug_mode(enabled: Int)
}<|MERGE_RESOLUTION|>--- conflicted
+++ resolved
@@ -14,17 +14,6 @@
          * Robust native library loading strategy to work with packagers like Conveyor.
          *
          * Resolution order (Linux):
-<<<<<<< HEAD
-         * 1) System property override with absolute path:
-         *    -Dcomposetray.native.lib=/abs/path/libtray.so
-         * 2) System property pointing to a directory containing the library:
-         *    -Dcomposetray.native.lib.path=/abs/dir  (expects libtray.so inside)
-         * 3) System.loadLibrary("tray") so that external extractors (e.g. Conveyor
-         *    app.jvm.extract-native-libraries=true) can provide the library in the
-         *    JVM library path.
-         * 4) Fallback to JNA resource/classpath discovery Native.load("tray").
-         */
-=======
          * 1) System.loadLibrary("tray") - FIRST to support external extractors like Conveyor
          *    (app.jvm.extract-native-libraries=true) that provide the library in JVM library path
          * 2) System property override with absolute path:
@@ -40,7 +29,6 @@
             false
         }
 
->>>>>>> d4332a9e
         private fun tryLoadViaSystemProperties(): Boolean {
             val explicitFile = System.getProperty("composetray.native.lib")?.trim()?.takeIf { it.isNotEmpty() }
             if (!explicitFile.isNullOrEmpty()) {
@@ -69,14 +57,6 @@
             return false
         }
 
-<<<<<<< HEAD
-        private fun tryLoadViaSystemLibrary(): Boolean = try {
-            System.loadLibrary("tray")
-            true
-        } catch (_: Throwable) { false }
-
-=======
->>>>>>> d4332a9e
         private fun isLinux(): Boolean = System.getProperty("os.name")?.lowercase()?.contains("linux") == true
 
         private fun archFolder(): String {
@@ -105,53 +85,6 @@
             }
         }
 
-<<<<<<< HEAD
-        private fun preloadLinuxDependencies() {
-            if (!isLinux()) return
-            val tmpBase = Files.createTempDirectory("composetray-natives-")
-            // Attempt to extract versioned first, then soname link
-            val base = "${archFolder()}"
-            val candidates = listOf(
-                "$base/libdbusmenu-qt5.so.2.6.0",
-                "$base/libdbusmenu-qt5.so.2"
-            )
-            var loaded = false
-            for (res in candidates) {
-                val p = extractResourceToDir(res, tmpBase)
-                if (p != null && p.toFile().exists()) {
-                    try {
-                        System.load(p.toAbsolutePath().toString())
-                        loaded = true
-                        break
-                    } catch (_: Throwable) {
-                        // try next
-                    }
-                }
-            }
-            if (!loaded) {
-                // If extraction failed or not packaged, continue without preloading
-            } else {
-                // Make JNA search path include temp dir so that transitive loads can find siblings
-                try {
-                    NativeLibrary.addSearchPath("tray", tmpBase.toAbsolutePath().toString())
-                } catch (_: Throwable) {
-                    // ignore
-                }
-            }
-        }
-
-        val INSTANCE: SNIWrapper = run {
-            // Preload Linux-only dependencies bundled in resources
-            preloadLinuxDependencies()
-
-            // 1) Property overrides
-            if (!tryLoadViaSystemProperties()) {
-                // 2) System library path
-                tryLoadViaSystemLibrary()
-            }
-            // 3) Always let JNA resolve as well (will succeed if already loaded)
-            Native.load("tray", SNIWrapper::class.java) as SNIWrapper
-=======
         val INSTANCE: SNIWrapper = run {
             var loaded = false
 
@@ -183,7 +116,6 @@
                     throw e
                 }
             }
->>>>>>> d4332a9e
         }
     }
 
@@ -227,7 +159,8 @@
     fun set_context_menu(handle: Pointer?, menu: Pointer?)
     fun add_menu_action(menu_handle: Pointer?, text: String?, cb: ActionCallback?, data: Pointer?): Pointer?
     fun add_disabled_menu_action(menu_handle: Pointer?, text: String?, cb: ActionCallback?, data: Pointer?): Pointer?
-    fun add_checkable_menu_action(menu_handle: Pointer?, text: String?, checked: Int, cb: ActionCallback?, data: Pointer?): Pointer?    fun add_menu_separator(menu_handle: Pointer?)
+    fun add_checkable_menu_action(menu_handle: Pointer?, text: String?, checked: Int, cb: ActionCallback?, data: Pointer?): Pointer?
+    fun add_menu_separator(menu_handle: Pointer?)
     fun create_submenu(menu_handle: Pointer?, text: String?): Pointer?
     fun set_menu_item_text(menu_item_handle: Pointer?, text: String?)
     fun set_menu_item_enabled(menu_item_handle: Pointer?, enabled: Int)
